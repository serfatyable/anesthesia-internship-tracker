generator client {
  provider = "prisma-client-js"
}

datasource db {
  provider = "sqlite"
  url      = env("DATABASE_URL")
}

model User {
  id            String         @id @default(cuid())
  name          String?
  email         String         @unique
  role          String         @default("INTERN")
  password      String?
  createdAt     DateTime       @default(now())
  updatedAt     DateTime       @updatedAt
  idNumber      String?        @unique
  accounts      Account[]
  audits        Audit[]        @relation("UserAudits")
  logs          LogEntry[]
  sessions      Session[]
  verifications Verification[] @relation("VerifierVerifications")
}

model Rotation {
  id           String        @id @default(cuid())
  name         String
  description  String?
  isActive     Boolean       @default(true)
  createdAt    DateTime      @default(now())
  updatedAt    DateTime      @updatedAt
  state        String        @default("NOT_STARTED")
  procedures   Procedure[]
  requirements Requirement[]
}

model Procedure {
  id           String        @id @default(cuid())
  name         String
  description  String?
  rotationId   String
  createdAt    DateTime      @default(now())
  updatedAt    DateTime      @updatedAt
  logs         LogEntry[]
  rotation     Rotation      @relation(fields: [rotationId], references: [id], onDelete: Cascade)
  requirements Requirement[]

  @@unique([rotationId, name])
  @@index([rotationId])
}

model Requirement {
  id            String    @id @default(cuid())
  rotationId    String
  procedureId   String
  minCount      Int
  trainingLevel String?
  procedure     Procedure @relation(fields: [procedureId], references: [id], onDelete: Cascade)
  rotation      Rotation  @relation(fields: [rotationId], references: [id], onDelete: Cascade)

  @@unique([rotationId, procedureId])
  @@index([rotationId])
  @@index([procedureId])
}

model LogEntry {
  id           String        @id @default(cuid())
  internId     String
  procedureId  String
  date         DateTime
  count        Int           @default(1)
  notes        String?
  createdAt    DateTime      @default(now())
  updatedAt    DateTime      @updatedAt
  intern       User          @relation(fields: [internId], references: [id], onDelete: Cascade)
  procedure    Procedure     @relation(fields: [procedureId], references: [id], onDelete: Cascade)
  verification Verification?

  @@index([internId, date])
  @@index([procedureId, date])
}

model Verification {
  id         String    @id @default(cuid())
  logEntryId String    @unique
  verifierId String?
<<<<<<< HEAD
=======
  status     String    @default("PENDING") // PENDING, APPROVED, REJECTED
>>>>>>> 43a5ef56
  reason     String?
  timestamp  DateTime?
  status     VerificationStatus @default(PENDING)
  logEntry   LogEntry           @relation(fields: [logEntryId], references: [id], onDelete: Cascade)
  verifier   User?              @relation("VerifierVerifications", fields: [verifierId], references: [id])

  @@index([status])
}

model Topic {
  id        String     @id @default(cuid())
  title     String
  parentId  String?
  createdAt DateTime   @default(now())
  updatedAt DateTime   @updatedAt
  resources Resource[]
  parent    Topic?     @relation("TopicChildren", fields: [parentId], references: [id])
  children  Topic[]    @relation("TopicChildren")

  @@unique([parentId, title])
  @@index([parentId])
}

model Resource {
  id        String   @id @default(cuid())
  topicId   String
  title     String
  url       String
  type      String
  createdAt DateTime @default(now())
  updatedAt DateTime @updatedAt
  topic     Topic    @relation(fields: [topicId], references: [id], onDelete: Cascade)

  @@index([topicId])
}

model Audit {
  id          String   @id @default(cuid())
  actorUserId String
  action      String
  entity      String
  entityId    String
  timestamp   DateTime @default(now())
  details     String?
  actor       User     @relation("UserAudits", fields: [actorUserId], references: [id], onDelete: Cascade)

  @@index([actorUserId])
  @@index([entity, entityId])
}

model Account {
  id                String  @id @default(cuid())
  userId            String
  type              String
  provider          String
  providerAccountId String
  refresh_token     String?
  access_token      String?
  expires_at        Int?
  token_type        String?
  scope             String?
  id_token          String?
  session_state     String?
  user              User    @relation(fields: [userId], references: [id], onDelete: Cascade)

  @@unique([provider, providerAccountId])
}

model Session {
  id           String   @id @default(cuid())
  sessionToken String   @unique
  userId       String
  expires      DateTime
  user         User     @relation(fields: [userId], references: [id], onDelete: Cascade)
}

model VerificationToken {
  identifier String
  token      String   @unique
  expires    DateTime

  @@unique([identifier, token])
}

enum VerificationStatus {
  PENDING
  APPROVED
  REJECTED
}<|MERGE_RESOLUTION|>--- conflicted
+++ resolved
@@ -85,15 +85,11 @@
   id         String    @id @default(cuid())
   logEntryId String    @unique
   verifierId String?
-<<<<<<< HEAD
-=======
-  status     String    @default("PENDING") // PENDING, APPROVED, REJECTED
->>>>>>> 43a5ef56
   reason     String?
   timestamp  DateTime?
-  status     VerificationStatus @default(PENDING)
-  logEntry   LogEntry           @relation(fields: [logEntryId], references: [id], onDelete: Cascade)
-  verifier   User?              @relation("VerifierVerifications", fields: [verifierId], references: [id])
+  status     String    @default("PENDING") // PENDING, APPROVED, REJECTED
+  logEntry   LogEntry  @relation(fields: [logEntryId], references: [id], onDelete: Cascade)
+  verifier   User?     @relation("VerifierVerifications", fields: [verifierId], references: [id])
 
   @@index([status])
 }
@@ -171,10 +167,4 @@
   expires    DateTime
 
   @@unique([identifier, token])
-}
-
-enum VerificationStatus {
-  PENDING
-  APPROVED
-  REJECTED
 }